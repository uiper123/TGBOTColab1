import os
import asyncio
import logging
import ffmpeg
import json
from pathlib import Path

logger = logging.getLogger(__name__)

class VideoEditor:
    def __init__(self):
        self.output_dir = Path("output")
        self.output_dir.mkdir(exist_ok=True)
        
        # Настройки для оформления
        self.font_path = "Obelix Pro.ttf"  # Путь к шрифту
        self.title_color = "red"
        self.subtitle_color = "red"
    
    def get_video_info(self, video_path: str) -> dict:
        """Получение информации о видео"""
        try:
            probe = ffmpeg.probe(video_path)
            video_stream = next((stream for stream in probe['streams'] if stream['codec_type'] == 'video'), None)
            
            if not video_stream:
                raise ValueError("Видео поток не найден")
            
            duration = float(probe['format']['duration'])
            width = int(video_stream['width'])
            height = int(video_stream['height'])
            fps = eval(video_stream['r_frame_rate'])
            
            return {
                'duration': duration,
                'width': width,
                'height': height,
                'fps': fps
            }
            
        except Exception as e:
            logger.error(f"Ошибка получения информации о видео: {e}")
            raise
    
    async def extract_segment(self, input_path: str, output_path: str, start_time: float, duration: float) -> bool:
        """Извлечение сегмента видео"""
        try:
            loop = asyncio.get_event_loop()
            await loop.run_in_executor(
                None,
                self._extract_segment_sync,
                input_path, output_path, start_time, duration
            )
            return True
            
        except Exception as e:
            logger.error(f"Ошибка извлечения сегмента: {e}")
            return False
    
    def _extract_segment_sync(self, input_path: str, output_path: str, start_time: float, duration: float):
        """Синхронное извлечение сегмента"""
        (
            ffmpeg
            .input(input_path, ss=start_time, t=duration)
            .output(output_path, vcodec='libx264', acodec='aac')
            .overwrite_output()
            .run(quiet=True)
        )
    
    def _clear_cache(self):
        """Очистка кеша для нового файла"""
        if hasattr(self, '_cached_video_info'):
            delattr(self, '_cached_video_info')
        if hasattr(self, '_cached_video_path'):
            delattr(self, '_cached_video_path')
        if hasattr(self, '_cached_scaling_info'):
            delattr(self, '_cached_scaling_info')

    async def create_clips_parallel(self, video_path: str, clip_duration: int, subtitles: list, start_index: int = 0, config: dict = None, max_parallel: int = None) -> list:
        """ПРОСТОЕ и НАДЕЖНОЕ создание клипов с ограниченной параллельностью"""
        try:
            # Очищаем кеш для нового файла
            self._clear_cache()
            
            logger.info(f"🎬 НАЧИНАЕМ обработку файла: {video_path}")
            
            video_info = self.get_video_info(video_path)
            total_duration = video_info['duration']
            
            # Планируем клипы
            clips_to_create = []
            current_time = 0
            clip_index = start_index
            
            while current_time < total_duration:
                remaining_time = total_duration - current_time
                
                if remaining_time < clip_duration:
                    logger.info(f"Пропущен последний кусок: {remaining_time:.1f} сек < {clip_duration} сек")
                    break
                
                clip_path = self.output_dir / f"clip_{clip_index:03d}.mp4"
                clips_to_create.append({
                    'input_path': video_path,
                    'output_path': str(clip_path),
                    'start_time': current_time,
                    'duration': clip_duration,
                    'subtitles': subtitles,
                    'clip_number': clip_index + 1,
                    'config': config
                })
                
                current_time += clip_duration
                clip_index += 1
            
            # Автоматически определяем оптимальное количество параллельных процессов
            if max_parallel is None:
                gpu_available = self._check_gpu_support()
                if gpu_available:
                    max_parallel = min(8, len(clips_to_create))  # Максимум 8 для GPU (больше VRAM)
                    logger.info(f"🚀 GPU режим: автоматически выбрано {max_parallel} параллельных процессов")
                else:
                    max_parallel = min(4, len(clips_to_create))  # Максимум 4 для CPU
                    logger.info(f"💻 CPU режим: автоматически выбрано {max_parallel} параллельных процессов")
            
            logger.info(f"🚀 Планируется создать {len(clips_to_create)} клипов, макс. параллельно: {max_parallel}")
            
            # ПРОСТАЯ ПОСЛЕДОВАТЕЛЬНАЯ ОБРАБОТКА ПАКЕТАМИ
            created_clips = []
            
            # Разбиваем на пакеты по max_parallel
            for i in range(0, len(clips_to_create), max_parallel):
                batch = clips_to_create[i:i + max_parallel]
                logger.info(f"📦 Обрабатываем пакет {i//max_parallel + 1}: клипы {i+1}-{min(i+max_parallel, len(clips_to_create))}")
                
                # Создаем задачи для текущего пакета
                batch_tasks = []
                for task in batch:
                    batch_tasks.append(self._create_single_clip(task))
                
                # Ждем завершения всех задач в пакете
                try:
                    batch_results = await asyncio.gather(*batch_tasks, return_exceptions=True)
                    
                    # Обрабатываем результаты
                    for j, result in enumerate(batch_results):
                        if isinstance(result, Exception):
                            logger.error(f"❌ Ошибка создания клипа {batch[j]['clip_number']}: {result}")
                        elif result:
                            created_clips.append(result)
                            logger.info(f"✅ Клип {batch[j]['clip_number']} готов: {result}")
                        else:
                            logger.warning(f"⚠️ Клип {batch[j]['clip_number']} не создан")
                            
                except Exception as e:
                    logger.error(f"❌ Ошибка обработки пакета: {e}")
                    continue
                
                # Небольшая пауза между пакетами для стабильности
                if i + max_parallel < len(clips_to_create):
                    await asyncio.sleep(1)
            
            logger.info(f"✅ ЗАВЕРШЕНА обработка файла {video_path}: создано {len(created_clips)}/{len(clips_to_create)} клипов")
            return created_clips
            
        except Exception as e:
            logger.error(f"❌ Критическая ошибка создания клипов из {video_path}: {e}")
            return []
    
    async def _create_single_clip(self, task: dict) -> str:
        """Создание одного клипа с обработкой ошибок"""
        try:
            import time
            start_time = time.time()
            
            logger.info(f"📝 Создаем клип {task['clip_number']} ({task['start_time']:.1f}-{task['start_time'] + task['duration']:.1f}с)")
            
            success = await self.create_styled_clip(
                task['input_path'],
                task['output_path'],
                task['start_time'],
                task['duration'],
                task['subtitles'],
                task['clip_number'],
                task['config']
            )
            
            end_time = time.time()
            processing_time = end_time - start_time
            
            if success and os.path.exists(task['output_path']):
                logger.info(f"⏱️ Клип {task['clip_number']} создан за {processing_time:.1f} сек")
                return task['output_path']
            else:
                logger.error(f"❌ Клип {task['clip_number']} не создан или файл не существует (время: {processing_time:.1f} сек)")
                return None
                
        except Exception as e:
            logger.error(f"❌ Ошибка создания клипа {task['clip_number']}: {e}")
            return None

    async def create_clips(self, video_path: str, clip_duration: int, subtitles: list, start_index: int = 0, config: dict = None) -> list:
        """Создание клипов из видео со строгим таймлайном"""
        try:
            video_info = self.get_video_info(video_path)
            total_duration = video_info['duration']
            
            clips = []
            current_time = 0
            clip_index = start_index
            skipped_clips = 0
            
            while current_time < total_duration:
                end_time = current_time + clip_duration
                
                # СТРОГИЙ ТАЙМЛАЙН: только клипы точной длительности
                remaining_time = total_duration - current_time
                
                # Если оставшееся время меньше заданной длительности - пропускаем
                if remaining_time < clip_duration:
                    logger.info(f"Пропущен последний кусок: {remaining_time:.1f} сек < {clip_duration} сек (строгий таймлайн)")
                    skipped_clips += 1
                    break
                
                clip_path = self.output_dir / f"clip_{clip_index:03d}.mp4"
                
                # Создаем клип с точной длительностью
                success = await self.create_styled_clip(
                    video_path,
                    str(clip_path),
                    current_time,
                    clip_duration,  # Всегда используем точную длительность
                    subtitles,
                    clip_index + 1,
                    config
                )
                
                if success:
                    clips.append(str(clip_path))
                    logger.info(f"Создан клип {clip_index + 1}: {current_time:.1f}-{current_time + clip_duration:.1f} сек ({clip_duration} сек)")
                    clip_index += 1
                else:
                    logger.warning(f"Не удалось создать клип {clip_index + 1}")
                
                current_time += clip_duration
            
            # Детальная статистика
            expected_clips = int(total_duration // clip_duration)
            logger.info(f"📊 СТАТИСТИКА СОЗДАНИЯ КЛИПОВ:")
            logger.info(f"   Длительность видео: {total_duration:.1f} сек")
            logger.info(f"   Ожидалось клипов: {expected_clips}")
            logger.info(f"   Создано клипов: {len(clips)}")
            logger.info(f"   Пропущено клипов: {skipped_clips}")
            logger.info(f"   Эффективность: {len(clips)/expected_clips*100:.1f}%")
            
            return clips
            
        except Exception as e:
            logger.error(f"Ошибка создания клипов: {e}")
            return []
    
    async def create_styled_clip(self, input_path: str, output_path: str, start_time: float, 
                               duration: float, subtitles: list, clip_number: int, config: dict = None) -> bool:
        """Создание стилизованного клипа"""
        try:
            loop = asyncio.get_event_loop()
            await loop.run_in_executor(
                None,
                self._create_styled_clip_sync,
                input_path, output_path, start_time, duration, subtitles, clip_number, config
            )
            return True
            
        except Exception as e:
            logger.error(f"Ошибка создания стилизованного клипа: {e}")
            return False
    
    def _create_styled_clip_sync(self, input_path: str, output_path: str, start_time: float,
                               duration: float, subtitles: list, clip_number: int, config: dict = None):
        """Синхронное создание стилизованного клипа с ПОЛНЫМ GPU ускорением"""
        
        # Проверяем доступность GPU
        gpu_available = self._check_gpu_support()
        if gpu_available:
            logger.info(f"🚀 Клип {clip_number}: ПОЛНОЕ GPU ускорение (декодирование + обработка + кодирование)")
            # ПОЛНОЕ GPU ускорение: декодирование на GPU
            main_video = ffmpeg.input(input_path, ss=start_time, t=duration, 
                                    hwaccel='cuda', hwaccel_output_format='cuda')
        else:
            logger.info(f"💻 Клип {clip_number}: используется CPU обработка")
<<<<<<< HEAD
            # CPU ввод для fallback
            main_video = ffmpeg.input(input_path, ss=start_time, t=duration)
=======
        
        # Оптимизированный ввод с GPU-ускорением
        input_options = {'ss': start_time, 't': duration}
        if gpu_available:
            # Используем аппаратный декодер NVIDIA
            input_options['hwaccel'] = 'cuda'
            input_options['c:v'] = 'h264_cuvid' # или hevc_cuvid для H.265

        main_video = ffmpeg.input(input_path, **input_options)
>>>>>>> eab4e3fb
        
        # Загружаем видео в память GPU
        video_stream = main_video.video
        if gpu_available:
            video_stream = video_stream.filter('hwupload_cuda')
            # РЕШЕНИЕ: Разделяем поток на два, чтобы избежать ошибки "multiple outgoing edges"
            video_stream_bg, video_stream_main = video_stream.split(2)
        else:
            video_stream_bg = video_stream
            video_stream_main = video_stream

        # Создаем размытый фон (растягиваем на весь экран) - ВЕРТИКАЛЬНЫЙ ФОРМАТ
        # Используем CPU фильтры для стабильности, но с GPU декодированием
        blurred_bg = (
<<<<<<< HEAD
            main_video
            .video
            .filter('scale', 1080, 1920, force_original_aspect_ratio='increase')  # Масштабирование
            .filter('crop', 1080, 1920)  # Обрезаем до точного размера
            .filter('gblur', sigma=20)  # Размытие
=======
            video_stream_bg
            .filter('scale_npp', 1080, 1920) # Используем GPU-фильтр
            .filter('crop', 1080, 1920)
            .filter('gblur', sigma=20)
>>>>>>> eab4e3fb
        )
        
        # Основное видео по центру - МАКСИМАЛЬНОЕ масштабирование с обрезкой
        # Получаем информацию об исходном видео (кешируем для избежания повторных вызовов)
        if not hasattr(self, '_cached_video_info') or self._cached_video_path != input_path:
            self._cached_video_info = self.get_video_info(input_path)
            self._cached_video_path = input_path
            
            # Логируем информацию о видео только один раз для каждого файла
            original_width = self._cached_video_info['width']
            original_height = self._cached_video_info['height']
            original_fps = self._cached_video_info['fps']
            
            # Определяем тип качества исходного видео
            quality_type = "SD"
            if original_height >= 2160:
                quality_type = "4K"
            elif original_height >= 1440:
                quality_type = "2K"
            elif original_height >= 1080:
                quality_type = "1080p"
            elif original_height >= 720:
                quality_type = "720p"
            
            logger.info(f"🎬 Обработка видео {quality_type} → вертикальный формат")
        
        # Используем кешированную информацию
        video_info = self._cached_video_info
        original_width = video_info['width']
        original_height = video_info['height']
        original_fps = video_info['fps']
        
        # Целевые размеры для вертикального формата (9:16)
        target_screen_width = 1080
        target_screen_height = 1920
        
        # КРУПНОЕ ЦЕНТРАЛЬНОЕ ВИДЕО: заполняем большую часть экрана с обрезкой
        
        # Вычисляем соотношения сторон
        original_aspect = original_width / original_height
        target_aspect = target_screen_width / target_screen_height  # 9:16 = 0.5625
        
        # Для больших видео (4K+) используем более агрессивное масштабирование
        is_large_video = original_width >= 2160 or original_height >= 2160
        
        # АГРЕССИВНОЕ МАСШТАБИРОВАНИЕ: основное видео занимает 80% высоты экрана
        # Это сделает его очень крупным, с обрезкой по бокам если нужно
        center_video_height = int(target_screen_height * 0.8)  # 80% высоты экрана (1536px)
        
        # Вычисляем параметры масштабирования (логируем только один раз для файла)
        if not hasattr(self, '_cached_scaling_info') or self._cached_video_path != input_path:
            if original_aspect > target_aspect:
                # Широкое видео - масштабируем по ВЫСОТЕ для максимального размера
                target_height = center_video_height
                target_width = int(target_height * original_aspect)
                
                # Если ширина больше экрана - пусть обрезается, как вы просили
                crop_needed = target_width > target_screen_width
                if crop_needed:
                    crop_width = target_screen_width
                    crop_height = target_height
                    
            else:
                # Высокое или квадратное видео - тоже масштабируем по высоте
                target_height = center_video_height
                target_width = int(target_height * original_aspect)
                crop_needed = False
            
            # Убеждаемся, что размеры четные
            target_width = target_width - (target_width % 2)
            target_height = target_height - (target_height % 2)
            
            # Кешируем параметры масштабирования
            self._cached_scaling_info = {
                'target_width': target_width,
                'target_height': target_height,
                'crop_needed': crop_needed,
                'crop_width': crop_width if crop_needed else target_width,
                'crop_height': crop_height if crop_needed else target_height,
                'is_large_video': is_large_video
            }
        
        # Используем кешированные параметры масштабирования
        scaling_info = self._cached_scaling_info
        target_width = scaling_info['target_width']
        target_height = scaling_info['target_height']
        crop_needed = scaling_info['crop_needed']
        crop_width = scaling_info['crop_width']
        crop_height = scaling_info['crop_height']
        is_large_video = scaling_info['is_large_video']
        
        # Используем улучшенное масштабирование для больших видео
        scaling_algorithm = 'lanczos' if is_large_video else 'bicubic'
        main_scaled = (
            video_stream_main # Используем уже загруженный в GPU поток
            .filter('scale_npp', target_width, target_height, interp_algo=scaling_algorithm)
        )
        
        # Если нужна обрезка по бокам - применяем crop фильтр
        if crop_needed:
            main_scaled = main_scaled.filter('crop', crop_width, crop_height, 
                                           x='(iw-ow)/2', y='(ih-oh)/2')
        
        # Накладываем основное видео на размытый фон (тоже на GPU)
        video_with_bg = ffmpeg.filter([blurred_bg, main_scaled], 'overlay_cuda', 
                                    x='(W-w)/2', y='(H-h)/2')
        
        # Для добавления текста необходимо вернуть видео в системную память
        if gpu_available:
            video_with_bg = video_with_bg.filter('hwdownload').filter('format', 'yuv420p')

        # Получаем пользовательские заголовки из config
        if config:
            title_template = config.get('title', 'ФРАГМЕНТ')
            subtitle_template = config.get('subtitle', 'Часть')
            custom_title = config.get('custom_title', False)
            custom_subtitle = config.get('custom_subtitle', False)
        else:
            title_template = 'ФРАГМЕНТ'
            subtitle_template = 'Часть'
            custom_title = False
            custom_subtitle = False
        
        # Формируем заголовки
        if custom_title:
            # Если заголовок пользовательский - не добавляем цифру
            title_text = title_template
        else:
            # Если стандартный - добавляем номер клипа
            title_text = f"{title_template} {clip_number}"
            
        if custom_subtitle:
            # Если подзаголовок пользовательский - не добавляем цифру
            subtitle_text = subtitle_template
        else:
            # Если стандартный - добавляем номер клипа
            subtitle_text = f"{subtitle_template} {clip_number}"
        
        # Заголовок (сверху) - появляется с 8 секунды БЕЗ анимации для стабильности
        title_start_time = 8.0  # Заголовки появляются с 8 секунды
        
        video_with_title = video_with_bg.drawtext(
            text=title_text,
            fontfile=self.font_path if os.path.exists(self.font_path) else None,
            fontsize=60,
            fontcolor=self.title_color,
            x='(w-text_w)/2',
            y='100',
            enable=f'between(t,{title_start_time},{duration})'
        )
        
        # Подзаголовок (под заголовком) - появляется с 8 секунды
        video_with_subtitle = video_with_title.drawtext(
            text=subtitle_text,
            fontfile=self.font_path if os.path.exists(self.font_path) else None,
            fontsize=80,  # Больше заголовка
            fontcolor=self.subtitle_color,
            x='(w-text_w)/2',
            y='200',
            enable=f'between(t,{title_start_time},{duration})'
        )
        
        # Добавляем субтитры с анимацией
        final_video = self._add_animated_subtitles(
            video_with_subtitle, 
            subtitles, 
            start_time, 
            duration
        )
        
        # Аудио
        audio = main_video.audio
        
        # ПРИНУДИТЕЛЬНО добавляем финальное масштабирование до 9:16
        final_video_scaled = final_video.filter('scale', 1080, 1920, force_original_aspect_ratio='decrease').filter('pad', 1080, 1920, '(ow-iw)/2', '(oh-ih)/2')
        
        # Финальный вывод с МАКСИМАЛЬНЫМ GPU ускорением
        if gpu_available:
            # МАКСИМАЛЬНОЕ GPU ускорение (NVIDIA NVENC) - используем больше GPU памяти
            try:
                (
                    ffmpeg
                    .output(final_video_scaled, audio, output_path, 
                           vcodec='h264_nvenc',    # GPU кодировщик NVIDIA
                           acodec='aac',
                           preset='p2',            # БЫСТРЫЙ NVENC пресет (p1=fastest, p2=faster)
                           rc='vbr',               # Variable bitrate для NVENC
                           cq=20,                  # Более высокое качество (меньше число = лучше качество)
                           pix_fmt='yuv420p',      # Совместимость
                           gpu=0,                  # Принудительно используем первый GPU
                           **{'b:v': '8M',         # Увеличенный битрейт для лучшего качества
                              'b:a': '128k',       # Стандартный битрейт аудио
                              'maxrate': '12M',    # Увеличенный максимальный битрейт
                              'bufsize': '16M',    # Увеличенный размер буфера (больше GPU памяти)
                              'surfaces': '32',    # Больше поверхностей для GPU (использует больше VRAM)
                              'delay': '0',        # Минимальная задержка
                              'rc-lookahead': '32'}) # Увеличенный lookahead (больше GPU вычислений)
                    .overwrite_output()
                    .run(quiet=True)
                )
                logger.info(f"✅ Клип {clip_number}: создан с МАКСИМАЛЬНЫМ GPU ускорением")
            except Exception as nvenc_error:
                logger.warning(f"⚠️ Клип {clip_number}: GPU не сработал, fallback на CPU: {nvenc_error}")
                # Fallback на CPU
                (
                    ffmpeg
                    .output(final_video_scaled, audio, output_path, 
                           vcodec='libx264',
                           acodec='aac',
                           preset='fast',
                           crf=23,
                           pix_fmt='yuv420p',
                           **{'b:a': '128k',
                              'maxrate': '8M',
                              'bufsize': '12M',
                              'profile:v': 'main',
                              'level': '4.0'})
                    .overwrite_output()
                    .run(quiet=True)
                )
        else:
            # CPU вывод с улучшенным качеством для больших видео
            if is_large_video:
                # Для больших видео используем ИСПРАВЛЕННЫЕ настройки качества
                (
                    ffmpeg
                    .output(final_video_scaled, audio, output_path, 
                           vcodec='libx264',
                           acodec='aac',
                           preset='fast',          # Быстрый пресет для стабильности
                           crf=23,                 # Разумное качество
                           pix_fmt='yuv420p',
                           **{'b:a': '128k',       # Стандартный битрейт аудио
                              'maxrate': '8M',     # Разумный максимальный битрейт
                              'bufsize': '12M',    # Размер буфера
                              'profile:v': 'main', # Основной профиль (более совместимый)
                              'level': '4.0'})     # Правильный уровень для Full HD
                    .overwrite_output()
                    .run(quiet=True)
                )
                pass  # Успешно создан с CPU
            else:
                # Для обычных видео используем ИСПРАВЛЕННЫЕ настройки качества
                (
                    ffmpeg
                    .output(final_video_scaled, audio, output_path, 
                           vcodec='libx264',
                           acodec='aac',
                           preset='fast',          # Быстрый пресет для стабильности
                           crf=23,                 # Разумное качество
                           pix_fmt='yuv420p',
                           **{'b:a': '128k',       # Стандартный битрейт аудио
                              'maxrate': '8M',     # Разумный максимальный битрейт
                              'bufsize': '12M',    # Размер буфера
                              'profile:v': 'main', # Основной профиль (более совместимый)
                              'level': '4.0'})     # Правильный уровень для Full HD
                    .overwrite_output()
                    .run(quiet=True)
                )
    
    def _add_animated_subtitles(self, video, subtitles: list, start_time: float, duration: float):
        """Добавление анимированных субтитров"""
        if not subtitles:
            return video
        
        # Фильтруем субтитры для текущего сегмента
        segment_subtitles = []
        for sub in subtitles:
            sub_start = sub['start'] - start_time
            sub_end = sub['end'] - start_time
            
            # Проверяем, попадает ли субтитр в текущий сегмент
            if sub_end > 0 and sub_start < duration:
                # Корректируем время для сегмента
                adjusted_start = max(0, sub_start)
                adjusted_end = min(duration, sub_end)
                
                segment_subtitles.append({
                    'text': sub['text'],
                    'start': adjusted_start,
                    'end': adjusted_end
                })
        
        # Добавляем каждый субтитр с анимацией подпрыгивания
        result_video = video
        for i, sub in enumerate(segment_subtitles):
            # Упрощенная анимация для стабильности
            y_pos = f"h-200-20*abs(sin(2*PI*(t-{sub['start']})*2))"
            
            result_video = result_video.drawtext(
                text=sub['text'],
                fontfile=self.font_path if os.path.exists(self.font_path) else None,
                fontsize=70,  # Увеличил размер субтитров
                fontcolor='white',
                bordercolor='black',
                borderw=3,  # Увеличил толщину обводки
                x='(w-text_w)/2',
                y=y_pos,
                enable=f"between(t,{sub['start']},{sub['end']})"
            )
        
        return result_video
    
    def _check_gpu_support(self) -> bool:
        """Проверка поддержки GPU для ffmpeg"""
        try:
            import subprocess
            
            # Сначала проверяем наличие NVIDIA GPU
            try:
                nvidia_result = subprocess.run(
                    ['nvidia-smi'], 
                    capture_output=True, 
                    text=True, 
                    timeout=5
                )
                if nvidia_result.returncode != 0:
                    logger.warning("⚠️ NVIDIA GPU не обнаружен (nvidia-smi недоступен)")
                    return False
            except:
                logger.warning("⚠️ NVIDIA GPU не обнаружен (nvidia-smi не найден)")
                return False
            
            # Проверяем доступность NVENC (NVIDIA GPU кодировщик)
            result = subprocess.run(
                ['ffmpeg', '-hide_banner', '-encoders'], 
                capture_output=True, 
                text=True, 
                timeout=10
            )
            
            if 'h264_nvenc' in result.stdout:
                logger.info("✅ NVENC кодировщик доступен в FFmpeg")
                return True
            else:
                logger.warning("⚠️ NVENC кодировщик недоступен в FFmpeg")
                return False
                
        except Exception as e:
            logger.error(f"❌ Ошибка проверки GPU: {e}")
            return False<|MERGE_RESOLUTION|>--- conflicted
+++ resolved
@@ -76,7 +76,7 @@
         if hasattr(self, '_cached_scaling_info'):
             delattr(self, '_cached_scaling_info')
 
-    async def create_clips_parallel(self, video_path: str, clip_duration: int, subtitles: list, start_index: int = 0, config: dict = None, max_parallel: int = None) -> list:
+    async def create_clips_parallel(self, video_path: str, clip_duration: int, subtitles: list, start_index: int = 0, config: dict = None, max_parallel: int = 4) -> list:
         """ПРОСТОЕ и НАДЕЖНОЕ создание клипов с ограниченной параллельностью"""
         try:
             # Очищаем кеш для нового файла
@@ -112,16 +112,6 @@
                 
                 current_time += clip_duration
                 clip_index += 1
-            
-            # Автоматически определяем оптимальное количество параллельных процессов
-            if max_parallel is None:
-                gpu_available = self._check_gpu_support()
-                if gpu_available:
-                    max_parallel = min(8, len(clips_to_create))  # Максимум 8 для GPU (больше VRAM)
-                    logger.info(f"🚀 GPU режим: автоматически выбрано {max_parallel} параллельных процессов")
-                else:
-                    max_parallel = min(4, len(clips_to_create))  # Максимум 4 для CPU
-                    logger.info(f"💻 CPU режим: автоматически выбрано {max_parallel} параллельных процессов")
             
             logger.info(f"🚀 Планируется создать {len(clips_to_create)} клипов, макс. параллельно: {max_parallel}")
             
@@ -277,21 +267,14 @@
     
     def _create_styled_clip_sync(self, input_path: str, output_path: str, start_time: float,
                                duration: float, subtitles: list, clip_number: int, config: dict = None):
-        """Синхронное создание стилизованного клипа с ПОЛНЫМ GPU ускорением"""
+        """Синхронное создание стилизованного клипа с GPU ускорением"""
         
         # Проверяем доступность GPU
         gpu_available = self._check_gpu_support()
         if gpu_available:
-            logger.info(f"🚀 Клип {clip_number}: ПОЛНОЕ GPU ускорение (декодирование + обработка + кодирование)")
-            # ПОЛНОЕ GPU ускорение: декодирование на GPU
-            main_video = ffmpeg.input(input_path, ss=start_time, t=duration, 
-                                    hwaccel='cuda', hwaccel_output_format='cuda')
+            logger.info(f"🎮 Клип {clip_number}: используется GPU ускорение")
         else:
             logger.info(f"💻 Клип {clip_number}: используется CPU обработка")
-<<<<<<< HEAD
-            # CPU ввод для fallback
-            main_video = ffmpeg.input(input_path, ss=start_time, t=duration)
-=======
         
         # Оптимизированный ввод с GPU-ускорением
         input_options = {'ss': start_time, 't': duration}
@@ -301,7 +284,6 @@
             input_options['c:v'] = 'h264_cuvid' # или hevc_cuvid для H.265
 
         main_video = ffmpeg.input(input_path, **input_options)
->>>>>>> eab4e3fb
         
         # Загружаем видео в память GPU
         video_stream = main_video.video
@@ -314,20 +296,11 @@
             video_stream_main = video_stream
 
         # Создаем размытый фон (растягиваем на весь экран) - ВЕРТИКАЛЬНЫЙ ФОРМАТ
-        # Используем CPU фильтры для стабильности, но с GPU декодированием
         blurred_bg = (
-<<<<<<< HEAD
-            main_video
-            .video
-            .filter('scale', 1080, 1920, force_original_aspect_ratio='increase')  # Масштабирование
-            .filter('crop', 1080, 1920)  # Обрезаем до точного размера
-            .filter('gblur', sigma=20)  # Размытие
-=======
             video_stream_bg
             .filter('scale_npp', 1080, 1920) # Используем GPU-фильтр
             .filter('crop', 1080, 1920)
             .filter('gblur', sigma=20)
->>>>>>> eab4e3fb
         )
         
         # Основное видео по центру - МАКСИМАЛЬНОЕ масштабирование с обрезкой
@@ -504,33 +477,28 @@
         # ПРИНУДИТЕЛЬНО добавляем финальное масштабирование до 9:16
         final_video_scaled = final_video.filter('scale', 1080, 1920, force_original_aspect_ratio='decrease').filter('pad', 1080, 1920, '(ow-iw)/2', '(oh-ih)/2')
         
-        # Финальный вывод с МАКСИМАЛЬНЫМ GPU ускорением
+        # Финальный вывод с GPU/CPU кодировщиком
         if gpu_available:
-            # МАКСИМАЛЬНОЕ GPU ускорение (NVIDIA NVENC) - используем больше GPU памяти
+            # GPU ускоренный вывод (NVIDIA NVENC) - ИСПРАВЛЕННАЯ ВЕРСИЯ
             try:
                 (
                     ffmpeg
                     .output(final_video_scaled, audio, output_path, 
                            vcodec='h264_nvenc',    # GPU кодировщик NVIDIA
                            acodec='aac',
-                           preset='p2',            # БЫСТРЫЙ NVENC пресет (p1=fastest, p2=faster)
+                           preset='p4',            # NVENC пресет (p1-p7, p4 = medium)
                            rc='vbr',               # Variable bitrate для NVENC
-                           cq=20,                  # Более высокое качество (меньше число = лучше качество)
+                           cq=23,                  # Качество для NVENC
                            pix_fmt='yuv420p',      # Совместимость
-                           gpu=0,                  # Принудительно используем первый GPU
-                           **{'b:v': '8M',         # Увеличенный битрейт для лучшего качества
+                           **{'b:v': '6M',         # Консервативный битрейт
                               'b:a': '128k',       # Стандартный битрейт аудио
-                              'maxrate': '12M',    # Увеличенный максимальный битрейт
-                              'bufsize': '16M',    # Увеличенный размер буфера (больше GPU памяти)
-                              'surfaces': '32',    # Больше поверхностей для GPU (использует больше VRAM)
-                              'delay': '0',        # Минимальная задержка
-                              'rc-lookahead': '32'}) # Увеличенный lookahead (больше GPU вычислений)
+                              'maxrate': '8M',     # Максимальный битрейт
+                              'bufsize': '12M'})   # Размер буфера
                     .overwrite_output()
                     .run(quiet=True)
                 )
-                logger.info(f"✅ Клип {clip_number}: создан с МАКСИМАЛЬНЫМ GPU ускорением")
+                pass  # Успешно создан с GPU
             except Exception as nvenc_error:
-                logger.warning(f"⚠️ Клип {clip_number}: GPU не сработал, fallback на CPU: {nvenc_error}")
                 # Fallback на CPU
                 (
                     ffmpeg
